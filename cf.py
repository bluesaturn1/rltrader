--- conflicted
+++ resolved
@@ -1,6 +1,5 @@
 # -*- conding: utf-8 -*-
 
-<<<<<<< HEAD
 # 검색 설정
 SEARCH_START_DATE = '2020-01-01'
 SEARCH_END_DATE = '2022-12-31'
@@ -9,8 +8,6 @@
 PRICE_CHANGE_THRESHOLD_2 = 0.75
 PRICE_CHANGE_THRESHOLD_3 = 0.5
 
-=======
->>>>>>> 3fcefe40551a289981264cf742ccd2ec4d7fd563
 # MySQL 설정
 MYSQL_HOST = '192.168.0.72'
 MYSQL_USER = 'bluesaturn'
@@ -18,15 +15,11 @@
 MYSQL_PORT = 3306
 MYSQL_DATABASE_BUY_LIST = 'daily_buy_list'
 MYSQL_DATABASE_CRAW = 'daily_craw'
-<<<<<<< HEAD
 MYSQL_RESULTS_TABLE = 'pullback_results_2' # 60이동제외 2000~2022
 
 # 검증 설정
 VALIDATION_START_DATE = '2023-01-16'
 VALIDATION_END_DATE = '2023-01-31'
-=======
-MYSQL_RESULTS_TABLE = 'pullback_results_2'
->>>>>>> 3fcefe40551a289981264cf742ccd2ec4d7fd563
 
 # 텔레그램 봇 토큰과 채팅 ID 설정
 # macmini_k
