import pandas as pd
import numpy as np
import xgboost as xgb
from sklearn.model_selection import train_test_split, GridSearchCV
from sklearn.metrics import accuracy_score
import os
import joblib
from sqlalchemy import create_engine
from sqlalchemy.exc import SQLAlchemyError
import cf
from mysql_loader import list_tables_in_database, load_data_from_mysql
from test_mysql_loader import get_stock_items  # get_stock_items 함수를 가져옵니다.
from tqdm import tqdm  # tqdm 라이브러리를 가져옵니다.
from telegram_utils import send_telegram_message  # 텔레그램 유틸리티 임포트
from datetime import datetime

def load_filtered_stock_results(host, user, password, database, table):
    try:
        engine = create_engine(f'mysql+pymysql://{user}:{password}@{host}/{database}')
        query = f"SELECT * FROM {table}"
        df = pd.read_sql(query, engine)
        return df
    except SQLAlchemyError as e:
        print(f"Error loading data from MySQL: {e}")
        return pd.DataFrame()

def load_daily_craw_data(host, user, password, database, table, start_date, end_date=None, limit=750):
    try:
        engine = create_engine(f'mysql+pymysql://{user}:{password}@{host}/{database}')
        start_date_str = start_date.strftime('%Y%m%d')
        end_date_str = end_date.strftime('%Y%m%d') if end_date else None
        if end_date_str:
            query = f"""
                SELECT * FROM `{table}`
                WHERE date >= '{start_date_str}' AND date <= '{end_date_str}'
                ORDER BY date ASC
                LIMIT {limit}
            """
        else:
            query = f"""
                SELECT * FROM `{table}`
                WHERE date >= '{start_date_str}'
                ORDER BY date ASC
                LIMIT {limit}
            """
        #print(f"Executing query: {query}")
        df = pd.read_sql(query, engine)
        print(f"Data loaded from {start_date_str} to {end_date_str} for table {table}: {len(df)} rows")
        return df
    except SQLAlchemyError as e:
        print(f"Error loading data from MySQL: {e}")
        return pd.DataFrame()

def extract_features(df):
    try:
        print(f'Original data rows: {len(df)}')
        print('Extracting features')
        df['MA5'] = df['close'].rolling(window=5).mean()
        df['MA20'] = df['close'].rolling(window=20).mean()
        df['MA60'] = df['close'].rolling(window=60).mean()
        df['MA120'] = df['close'].rolling(window=120).mean()
        df['Volume_Change'] = df['volume'].pct_change()
        df['Price_Change'] = df['close'].pct_change()
        
        # MACD 계산
        df['EMA12'] = df['close'].ewm(span=12, adjust=False).mean()
        df['EMA26'] = df['close'].ewm(span=26, adjust=False).mean()
        df['MACD'] = df['EMA12'] - df['EMA26']
        df['Signal_Line'] = df['MACD'].ewm(span=9, adjust=False).mean()
        
        # RSI 계산
        delta = df['close'].diff()
        gain = (delta.where(delta > 0, 0)).rolling(window=14).mean()
        loss = (-delta.where(delta < 0, 0)).rolling(window=14).mean()
        rs = gain / loss
        df['RSI'] = 100 - (100 / (1 + rs))
        
        # 로그수익률 계산
        df['Log_Return'] = np.log(df['close'] / df['close'].shift(1))
        
        # 변동성 계산 (20일 기준)
        df['Volatility'] = df['Log_Return'].rolling(window=20).std()
        
        # 거래량 변화 계산
        df['Volume_Change'] = df['volume'].pct_change()
        
        # Lag features
        df['Lag_1'] = df['close'].shift(1)
        df['Lag_2'] = df['close'].shift(2)
        df['Lag_3'] = df['close'].shift(3)
        
        # Rolling window features
        df['Rolling_Std_5'] = df['close'].rolling(window=5).std()
        df['Rolling_Std_20'] = df['close'].rolling(window=20).std()
        
        df = df.dropna()
        print(f'Features extracted: {len(df)} rows')
        return df
    except Exception as e:
        print(f'Error extracting features: {e}')
        return pd.DataFrame()

def label_data(df):
    try:
        print('Labeling data')
        df['Label'] = 0  # 기본값을 0으로 설정
        df.iloc[-5:, df.columns.get_loc('Label')] = 1  # 마지막 5개를 1로 설정 (5일 이내에 급등할 것으로 예상)
        print(f'Data labeled: {len(df)} rows')
        return df
    except Exception as e:
        print(f'Error labeling data: {e}')
        return pd.DataFrame()

def train_model(X, y, use_saved_params=True):
    try:
        print('Training model')
        # 무한대 값이나 너무 큰 값 제거
        X = X.replace([np.inf, -np.inf], np.nan).dropna()
        y = y[X.index]  # X와 동일한 인덱스를 유지
        
        param_file = 'best_params.pkl'
        
        if use_saved_params and os.path.exists(param_file):
            print("Loading saved parameters...")
            best_params = joblib.load(param_file)
            model = xgb.XGBClassifier(**best_params, random_state=42)
        else:
            # 하이퍼파라미터 그리드 설정
            param_grid = {
                'n_estimators': [100],
                'max_depth': [3],
                'learning_rate': [0.01],
                'subsample': [0.8],
                'colsample_bytree': [0.8]
                #'n_estimators': [100, 200, 300],
                #'max_depth': [3, 6, 9],
                #'learning_rate': [0.01, 0.1, 0.2],
                #'subsample': [0.8, 1.0],
                #'colsample_bytree': [0.8, 1.0]
            }
            
            # GridSearchCV를 사용하여 하이퍼파라미터 튜닝
            model = xgb.XGBClassifier(random_state=42)
            grid_search = GridSearchCV(estimator=model, param_grid=param_grid, cv=3, scoring='accuracy', n_jobs=-1, verbose=2)
            grid_search.fit(X, y)
            
            # 최적의 하이퍼파라미터 출력
            best_params = grid_search.best_params_
            print(f'Best parameters found: {best_params}')
            
            # 최적의 하이퍼파라미터 저장
            joblib.dump(best_params, param_file)
            
            # 최적의 모델로 훈련
            model = grid_search.best_estimator_
        
        X_train, X_test, y_train, y_test = train_test_split(X, y, test_size=0.2, random_state=42)
        model.fit(X_train, y_train)
        y_pred = model.predict(X_test)
        print(f'Accuracy: {accuracy_score(y_test, y_pred)}')
        return model
    except Exception as e:
        print(f'Error training model: {e}')
        return None

def predict_pattern(model, df, stock_code):
    try:
        print('Predicting patterns')
        X = df[['MA5', 'MA20', 'MA60', 'MA120', 'Volume_Change', 'Price_Change', 'MACD', 'Signal_Line', 'RSI', 'Log_Return', 'Volatility', 'Lag_1', 'Lag_2', 'Lag_3', 'Rolling_Std_5', 'Rolling_Std_20']]
        # 무한대 값이나 너무 큰 값 제거
        X = X.replace([np.inf, -np.inf], np.nan).dropna()
        predictions = model.predict(X)
        df = df.loc[X.index]  # 동일한 인덱스를 유지
        df['Prediction'] = predictions
        print(f'Patterns predicted: {df["Prediction"].sum()} matches found')
        
        # 날짜 형식을 datetime으로 변환
        df['date'] = pd.to_datetime(df['date'])
        
        # 검증 기간 동안의 패턴 필터링
        recent_patterns = df[(df['Prediction'] == 1) & (df['date'] >= cf.VALIDATION_START_DATE) & (df['date'] <= cf.VALIDATION_END_DATE)]
        
        # 날짜와 종목 코드만 출력
        recent_patterns = recent_patterns.copy()
        recent_patterns['stock_code'] = stock_code
        result = recent_patterns[['date', 'stock_code']]
        return result
    except Exception as e:
        print(f'Error predicting patterns: {e}')
        return pd.DataFrame()

def evaluate_performance(df, start_date, end_date):
    #print(df)
    try:
        print('Evaluating performance')
        df['date'] = pd.to_datetime(df['date'])
        df = df[(df['date'] >= start_date) & (df['date'] <= end_date)]
        if df.empty:
            print(f"No data found between {start_date} and {end_date}")
            return None
        max_close = df['close'].max()
        initial_close = df['close'].iloc[0]
        max_return = (max_close / initial_close - 1) * 100
        return max_return
    except Exception as e:
        print(f'Error evaluating performance: {e}')
        return None

def save_performance_to_db(df, host, user, password, database, table):
    try:
        engine = create_engine(f'mysql+pymysql://{user}:{password}@{host}/{database}')
        df.to_sql(table, engine, if_exists='replace', index=False)
        print(f"Performance results saved to {table} table in {database} database")
    except SQLAlchemyError as e:
        print(f"Error saving performance results to MySQL: {e}")

if __name__ == '__main__':
    host = cf.MYSQL_HOST
    user = cf.MYSQL_USER
    password = cf.MYSQL_PASSWORD
    database_buy_list = cf.MYSQL_DATABASE_BUY_LIST
    database_craw = cf.MYSQL_DATABASE_CRAW
    results_table = cf.MYSQL_RESULTS_TABLE
    stock_items_table = 'stock_item_all'
    performance_table = 'performance_results'  # 성능 결과를 저장할 테이블 이름
<<<<<<< HEAD

     # 텔레그램 설정
=======
    # 텔레그램 설정
>>>>>>> 89377f20
    telegram_token = cf.TELEGRAM_BOT_TOKEN
    telegram_chat_id = cf.TELEGRAM_CHAT_ID
    
    print("Starting pattern recognition")
    
    # Load filtered stock results
    filtered_results = load_filtered_stock_results(host, user, password, database_buy_list, results_table)
    
    if not filtered_results.empty:
        print("Filtered stock results loaded successfully")
        
        total_models = 0
        successful_models = 0
        current_date = datetime.now().strftime('%Y%m%d')
        model_filename = f"{results_table}_{current_date}.json"
        
        # 사용자에게 트레이닝 자료를 다시 트레이닝할 것인지, 저장된 것을 불러올 것인지 물어봄
        choice = input("Do you want to retrain the model? (yes/no): ").strip().lower()
        
        if choice == 'no' and os.path.exists(model_filename):
            print("Loading saved model...")
            model = xgb.XGBClassifier()
            model.load_model(model_filename)
        else:
            # 하이퍼파라미터 튜닝 결과를 재사용할 것인지 물어봄
            use_saved_params = input("Do you want to use saved hyperparameters? (yes/no): ").strip().lower() == 'yes'
            
            # filtered_results 데이터프레임의 각 행을 반복하며 종목별로 데이터를 로드하고 모델을 훈련 
            # (900d일 전부터 급등 시작까지, feature extracted는 500봉 정도 나와야함)
            for index, row in tqdm(filtered_results.iterrows(), total=filtered_results.shape[0], desc="Training models"):
                code_name = row['code_name']
                end_date = row['start_date']
                start_date = end_date - pd.Timedelta(days=900)
                
                print(f"\nLoading data for {code_name} from {start_date} to {end_date}")
                df = load_daily_craw_data(host, user, password, database_craw, code_name, start_date, end_date)
                
                if not df.empty:
                    print(f"Data for {code_name} loaded successfully")
                    
                    # Extract features
                    df = extract_features(df)
                    
                    # Label data
                    df = label_data(df)
                    
                    if not df.empty:
                        # Train model
                        X = df[['MA5', 'MA20', 'MA60', 'MA120', 'Volume_Change', 'Price_Change', 'MACD', 'Signal_Line', 'RSI', 'Log_Return', 'Volatility', 'Lag_1', 'Lag_2', 'Lag_3', 'Rolling_Std_5', 'Rolling_Std_20']]
                        y = df['Label']
                        model = train_model(X, y, use_saved_params)
                        
                        total_models += 1
                        
                        if model:
                            successful_models += 1
                            # Predict patterns
                            result = predict_pattern(model, df, code_name)
                            print(result)
                            # 훈련 정보 출력
                            print(f"Model trained for {code_name} from {start_date} to {end_date}")
                else:
                    print(f"No data found for {code_name} in the specified date range")
            
            print(f"\nTotal models trained: {total_models}")
            print(f"Successful models: {successful_models}")
            
            # 모델 저장
            model.save_model(model_filename)
            print(f"Model saved as {model_filename}")

            # 훈련이 끝난 후 텔레그램 메시지 보내기
        message = f"Training completed.\nTotal models trained: {total_models}\nSuccessful models: {successful_models}"
        send_telegram_message(telegram_token, telegram_chat_id, message)
        
        # 훈련이 끝난 후 사용자 입력 대기
        input("훈련이 끝났습니다. 계속하려면 Enter 키를 누르세요...")

        # 검증을 위해 cf.py 파일의 설정에 따라 데이터를 불러옴
        print(f"\nLoading data for validation from {cf.VALIDATION_START_DATE} to {cf.VALIDATION_END_DATE}")
        validation_start_date = cf.VALIDATION_START_DATE
        validation_end_date = cf.VALIDATION_END_DATE
        validation_results = pd.DataFrame()
        
        # 모든 종목에 대해 검증 데이터 로드
        stock_items = get_stock_items(host, user, password, database_buy_list)
        print(stock_items)  # get_stock_items 함수가 반환하는 데이터 확인
        
        total_stock_items = len(stock_items)
        print(stock_items.head())  # 반환된 데이터프레임의 첫 몇 줄을 출력하여 확인
        pattern_found = 0  # 패턴 발견 여부를 추적하는 변수
        processed_dates = set()  # 이미 처리된 날짜를 추적하는 집합
        for idx, row in tqdm(enumerate(stock_items.itertuples(index=True)), total=total_stock_items, desc="Validating patterns"):
            table_name = row.code_name
            print(f"Loading validation data for {table_name} ({idx + 1}/{total_stock_items})")
            
            for validation_date in pd.date_range(start=validation_start_date, end=validation_end_date):
                if validation_date in processed_dates:
                    continue  # 이미 처리된 날짜는 건너뜀
                start_date_750 = validation_date - pd.Timedelta(days=750)
                df = load_daily_craw_data(host, user, password, database_craw, table_name, start_date_750)
                
                if not df.empty:
                    print(f"Data for {table_name} loaded successfully for validation on {validation_date}")
                    print(f"Number of rows loaded for {table_name}: {len(df)}")
                    
                    # Extract features
                    df = extract_features(df)
                    
                    if not df.empty:
                        # Predict patterns
                        result = predict_pattern(model, df, table_name)
                        if not result.empty:
                            # 중복된 날짜가 추가되지 않도록 수정
                            result = result[~result['date'].isin(processed_dates)]
                            validation_results = pd.concat([validation_results, result])
                            processed_dates.update(result['date'])  # 처리된 날짜를 추가
                            print("\nPattern found, stopping further validation.")
                            pattern_found += 1
                            # 패턴 발견 제한을 제거하거나 증가시킵니다.
                            # if pattern_found >= 50:
                            #     break
            # 패턴 발견 제한을 제거하거나 증가시킵니다.
            # if pattern_found >= 50:
            #     break
        
        if not validation_results.empty:
            validation_results['date'] = pd.to_datetime(validation_results['date'])
            validation_results = validation_results.sort_values(by='date')
            print("\nValidation results:")
            print(validation_results)
            
            # 검증이 끝난 후 사용자 입력 대기
            input("검증이 끝났습니다. 계속하려면 Enter 키를 누르세요...")
            
            # 향후 60일 동안의 최고 수익률 검증
            print("\nEvaluating performance for the next 60 days")
            performance_results = []
          
            for index, row in enumerate(validation_results.iterrows()):
                code_name = row[1]['stock_code']
                pattern_date = row[1]['date']
                performance_start_date = pattern_date + pd.Timedelta(days=1)  # 다음날 매수
                performance_end_date = performance_start_date + pd.Timedelta(days=60)
                
                df = load_daily_craw_data(host, user, password, database_craw, code_name, performance_start_date, performance_end_date)
                print(f"Evaluating performance for {code_name} from {performance_start_date} to {performance_end_date}: {len(df)} rows")
                
                if not df.empty:
                    max_return = evaluate_performance(df, performance_start_date, performance_end_date)
                    if max_return is not None:
                        performance_results.append({
                            'stock_code': code_name,
                            'pattern_date': pattern_date,
                            'start_date': performance_start_date,
                            'end_date': performance_end_date,
                            'max_return': max_return
                        })
                    else:
                        print(f"No valid return found for {code_name} from {performance_start_date} to {performance_end_date}")
                
                # 진행 상황 출력
                if (index + 1) % 100 == 0 or (index + 1) == len(validation_results):
                    print(f"Evaluated performance for {index + 1}/{len(validation_results)} patterns")
            
            performance_df = pd.DataFrame(performance_results)
            print("\nPerformance results:")
            print(performance_df)
            
            # 성능 결과를 데이터베이스에 저장
            save_performance_to_db(performance_df, host, user, password, database_buy_list, performance_table)

             # Performance 끝난 후 텔레그램 메시지 보내기
            message = f"Performance completed.\nTotal perfornance: {len(performance_df)}\n Performance results: {performance_df}"
            send_telegram_message(telegram_token, telegram_chat_id, message)
        else:
            print("No patterns found in the validation period")
        
        if pattern_found:
            print("\nPattern was found during validation.")
        else:
            print("\nNo pattern was found during validation.")
    else:
        print("Error in main execution: No filtered stock results loaded")
<|MERGE_RESOLUTION|>--- conflicted
+++ resolved
@@ -223,12 +223,7 @@
     results_table = cf.MYSQL_RESULTS_TABLE
     stock_items_table = 'stock_item_all'
     performance_table = 'performance_results'  # 성능 결과를 저장할 테이블 이름
-<<<<<<< HEAD
-
-     # 텔레그램 설정
-=======
     # 텔레그램 설정
->>>>>>> 89377f20
     telegram_token = cf.TELEGRAM_BOT_TOKEN
     telegram_chat_id = cf.TELEGRAM_CHAT_ID
     
